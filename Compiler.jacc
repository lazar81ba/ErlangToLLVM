--- conflicted
+++ resolved
@@ -769,13 +769,8 @@
                          return EQUAL_BANG_EQUAL;
                      else if(match('='))
                          return EQUAL;
-<<<<<<< HEAD
                     else
                         return '=';
-=======
-                     else
-                         return '=';
->>>>>>> b075d59d
             case '%':
                 while (peek() != '\n' && !isAtEnd()) advance();
 		return 0; //return 0 to do nothing
