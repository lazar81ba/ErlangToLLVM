%{
  import java.io.File;
  import java.io.FileOutputStream;
  import java.io.PrintWriter;
  import java.io.BufferedReader;
  import java.io.IOException;
  import java.io.InputStreamReader;
  import java.nio.charset.Charset;
  import java.nio.file.Files;
  import java.nio.file.Paths;
  import java.util.*;

%}

%class     Compiler
%interface CompilerTokens
%semantic  String:yylval
%get       token
%next      yylex()

%token '+' '-' '*' '/' '(' ')' '{' '}' '[' ']' '|' '?' '!' '$' ':' '\'' ',' '.' ';' '<' '>' '#' ARROW EQUAL CATCH LESS_EQUAL GREATER_EQUAL BANG_EQUAL AFTER AND ANDALSO BAND BEGIN BNOT BOR BSL BSR BXOR CASE COND CHAR DIV DOT END FUN IF LET NOT OF OR ORELSE STRING QUERY RECEIVE REM SPEC TRY WHEN XOR ATOM DOUBLE_LESS DOUBLE_GREATER DOUBLE_COLON COLON_MINUS DOUBLE_PIPE INCR DECR CALLBACK FLOAT INTEGER TRIPPLE_DOT EQUAL_COLON_EQUAL EQUAL_BANG_EQUAL BACK_ARROW

%left  '+' '-'
%left  '*' '/'


%%

form : attribute '.'           					       {  }
     | function '.'						                 {  }
     | rule '.'							                   { }
     | function '.'	form					                 { clearExpressions(); }
     ;

attribute : '-' ATOM attr_val					   { }
     | '-' ATOM typed_attr_val					 { }
     | '-' ATOM '(' typed_attr_val ')'				{ }
     | '-' SPEC type_spec	 				{ }
     | '-' CALLBACK type_spec					{ }
     ;

type_spec : spec_fun type_sigs					{ }
     | '(' spec_fun type_sigs ')'				{ }
     ;

spec_fun : ATOM						{}
     | ATOM ':' ATOM						{ }
     | ATOM '/' INTEGER DOUBLE_COLON					{ }
     | ATOM ':' ATOM '/' INTEGER DOUBLE_COLON				{ }
     ;

typed_attr_val : expr ',' typed_record_fields			{ }
     | expr DOUBLE_COLON top_type					{ }
     ;

typed_record_fields : '{' typed_exprs '}'			{ }
     ;

typed_exprs : typed_expr					{ }
     | typed_expr ',' typed_exprs				{ }
     | expr ',' typed_exprs					{}
     | typed_expr ',' exprs					{}
     ;

typed_expr : expr DOUBLE_COLON top_type				{ }
     ;

type_sigs : type_sig						{ }
     | type_sig ';' type_sigs					{ }
     ;

type_sig : fun_type						{}
     | fun_type WHEN type_guards				{ }
     ;

type_guards : type_guard					{ }
     | type_guard ',' type_guards				{}
     ;

type_guard : ATOM '(' top_types ')'				{ }
     | ATOM DOUBLE_COLON top_type					{ }
     ;


top_types : top_type						{ }
     | top_type ',' top_types					{ }
     ;


top_type : ATOM DOUBLE_COLON top_type_100				{ }
     | top_type_100						{}
     ;

top_type_100 : type_200					{}
     | type_200 '|' top_type_100				{ }
     ;

type_200 : type_300 comp_op type_300				{ }
     | type_300							{}
     ;

type_300 : type_300 add_op type_400				{ }
     | type_400							{ }
     ;

type_400 : type_400 mult_op type_500				{}
     | type_500							{ }
     ;

type_500 : prefix_op type					{ }
     | type							{ }
     ;

type : '(' top_type ')'					{ }
   | ATOM							{ }
     | ATOM '(' ')'						{ }
     | ATOM '(' top_types ')'					{  }
     | ATOM ':' ATOM '(' ')'					{  }
     | ATOM ':' ATOM '(' top_types ')'				{  }
     | '[' ']'							{  }
     | '[' top_type ']'						{  }
     | '[' top_type ',' TRIPPLE_DOT ']'				{  }
     | '{' '}'							{  }
     | '{' top_types '}'					{  }
     | '#' ATOM '{' '}'						{  }
     | '#' ATOM '{' field_types '}'				{  }
     | binary_type						{  }
     | INTEGER							{  }
     | FUN '(' ')'						{  }
     | FUN '(' fun_type_100 ')'					{  }
     ;

fun_type_100 : '(' TRIPPLE_DOT ')' ARROW top_type			{  }
     | fun_type							{  }
     ;

fun_type : '(' ')' ARROW top_type				     {  }
     | '(' top_types ')' ARROW top_type				{  }
     ;

field_types : field_type					{  }
     | field_type ',' field_types				{  }
     ;

field_type : ATOM DOUBLE_COLON top_type				{  }
     ;

binary_type : DOUBLE_LESS DOUBLE_GREATER					{  }
     | DOUBLE_LESS bin_base_type DOUBLE_GREATER					{  }
     | DOUBLE_LESS bin_unit_type DOUBLE_GREATER					{  }
     | DOUBLE_LESS bin_base_type ',' bin_unit_type DOUBLE_GREATER		{  }
     ;

bin_base_type : ATOM ':' type					{  }
     ;

bin_unit_type : ATOM ':' ATOM '*' type				{  }
     ;

attr_val : expr						{  }
     | expr ',' exprs						{  }
     | '(' expr ',' exprs ')'					{  }
     ;

function : function_clauses					{ addFunction(); }
     ;

function_clauses : function_clause				{ clearExpressions(); }
     | function_clause ';' function_clauses			{ }
     ;

function_clause : ATOM clause_args clause_guard clause_body 	{  }
     | ATOM clause_args clause_body { currentFunction.functionName = $1;      ;
 }
     ;

clause_args : argument_list					{ createFunctionArguments(); }
     ;

clause_guard : WHEN guard					{  }
     ;

clause_body : ARROW exprs					{  }
     ;

expr : CATCH expr						{  }
     | expr_100							{ $$ = $1; expressions.add($1); }
     ;

expr_100 : expr_150 '=' expr_100 				{ $$ = createVariable($1,$3); objectTypes.clear();}
     | expr_150 '!' expr_100					{  }
     | expr_150							{ $$ = $1; }
     ;

expr_150 : expr_160 ORELSE expr_150				{  }
     | expr_160							{ $$ = $1; }
     ;

expr_160 : expr_200 ANDALSO expr_160				{  }
     | expr_200							{ $$ = $1; }
     ;

expr_200 : expr_300 comp_op expr_300				{  }
     | expr_300							{ $$ = $1 ;}
     ;

expr_300 : expr_400 list_op expr_300				{  }
     | expr_400							{ $$ = $1; }
     ;

expr_400 : expr_400 add_op expr_500				{ $$ = plusMinus($1, $3); }
     | expr_500							{ $$ = $1; }
     ;

expr_500 : expr_500 mult_op expr_600				{ $$ = multDiv($1, $3); }
     | expr_600							{ $$ = $1; }
     ;

expr_600 : prefix_op expr_700					{  }
     | expr_700							{ $$ = $1; }
     ;

expr_700 : function_call					{ clearExpressions();}
     | record_expr						{  }
     | expr_800							{ $$ = $1 ;}
     ;

expr_800 : expr_900 ':' expr_max				{ $$ = $1 + ':' + $3 ;}
     | expr_900							{ $$ = $1 ;}
     ;

expr_900 : '.' ATOM						{  }
     | expr_900	'.' ATOM					{  }
     | expr_max							{ $$ = $1 ;}
     ;

expr_max : ATOM						{ $$ = $1; }
     | atomic							{ $$ = $1; }
     | list							{  }
     | binary							{  }
     | list_comprehension					{  }
     | binary_comprehension					{  }
     | tuple							{  }
     | '(' expr ')'						{  }
     | BEGIN exprs END						{  }
     | if_expr							{  }
     | case_expr						{  }
     | receive_expr						{  }
     | fun_expr							{  }
     | try_expr							{  }
     | query_expr						{  }
     ;

list : '[' ']'							{  }
     | '[' expr tail						{  }
     ;

tail : ']'							{  }
     | '|' expr ']'						{  }
     | ',' expr tail						{  }
     ;

binary : DOUBLE_LESS DOUBLE_GREATER					{  }
     | DOUBLE_LESS bin_elements DOUBLE_GREATER				{  }
     ;

bin_elements : bin_element					{  }
     | bin_element ',' bin_elements				{  }
     ;

bin_element : bit_expr opt_bit_size_expr opt_bit_type_list 	{  }
     ;

bit_expr : prefix_op expr_max					{  }
     | expr_max							{  }
     ;

opt_bit_size_expr : ':' bit_size_expr				{  }
     ;

opt_bit_type_list : '/' bit_type_list				{  }
     ;

bit_type_list : bit_type '-' bit_type_list			{  }
     | bit_type							{  }
     ;

bit_type : ATOM						{  }
     |	ATOM ':' INTEGER					{  }
     ;

bit_size_expr : expr_max					{  }
     ;

list_comprehension : '[' expr DOUBLE_PIPE lc_exprs ']' 		{  }
     ;

binary_comprehension : DOUBLE_LESS binary DOUBLE_PIPE lc_exprs ']' 		{  }
     ;

lc_exprs : lc_expr						{  }
     |	lc_expr ',' lc_exprs					{  }
     ;

lc_expr : expr							{  }
     |	expr BACK_ARROW expr					{  }
     |	binary LESS_EQUAL expr					{  }
     ;

tuple : '{' '}'						{  }
     |	'{' exprs '}'						{  }
     ;

record_expr : '#' ATOM '.' ATOM				{  }
     |	'#' ATOM record_tuple					{  }
     |	expr_max '#' ATOM '.' ATOM				{  }
     |	expr_max '#' ATOM record_tuple				{  }
     |	record_expr '#' ATOM '.' ATOM				{  }
     |	record_expr '#' ATOM record_tuple			{  }
     ;

record_tuple : '{' '}'						{  }
     |	'{' record_fields '}'					{  }
     ;

record_fields : record_field					{  }
     |	record_field ',' record_fields				{  }
     ;

record_field : ATOM EQUAL expr					{  }
     ;

function_call : expr_800 argument_list				{ createFunctionCall($1); }
     ;

if_expr : IF if_clauses END					{  }
     ;

if_clauses : if_clause						{  }
     |	if_clause ';' if_clauses				{  }
     ;

if_clause : guard clause_body					{  }
     ;

case_expr : CASE expr OF cr_clauses END 			{  }
     ;


cr_clauses : cr_clause						{  }
     |	cr_clause ';' cr_clauses				{  }
     ;


cr_clause : expr clause_guard clause_body	 		{  }
     ;


receive_expr : RECEIVE cr_clauses END				{  }
     |	RECEIVE AFTER expr clause_body END			{  }
     |	RECEIVE cr_clauses AFTER expr clause_body END		{  }
     ;


fun_expr : FUN ATOM '/' INTEGER				{  }
     |	FUN ATOM ':' ATOM '/' INTEGER				{  }
     |	FUN fun_clauses END					{  }
     ;

fun_clauses : fun_clause					{  }
     |	fun_clause ';' fun_clauses				{  }
     ;

fun_clause : argument_list clause_guard clause_body		{  }
     ;

try_expr : TRY exprs OF cr_clauses try_catch			{  }
     |	TRY exprs try_catch					{  }
     ;

try_catch : CATCH try_clauses END				{  }
     |	CATCH try_clauses AFTER exprs END			{  }
     |	AFTER exprs END						{  }
     ;

try_clauses : try_clause					{  }
     |	try_clause ';' try_clauses				{  }
     ;

try_clause : expr clause_guard clause_body			{  }
     |	ATOM ':' expr clause_guard clause_body			{  }
     ;

query_expr : QUERY list_comprehension END			{  }
     ;

argument_list : '(' ')'					{  }
     |	'(' exprs ')'						{  }
     ;

exprs : expr							{ }
     |	expr ',' exprs						{ }
     ;

guard : exprs							{  }
     |	exprs ';' guard						{  }
     ;

atomic : CHAR							{ objectTypes.put("char",$1); $$ = $1 ;}
     |	INTEGER 						{objectTypes.put("int",$1); $$ = $1 ;}
     |	FLOAT 							{ objectTypes.put("float",$1); $$ = $1  ;}
     |	STRING 						{ objectTypes.put("char[]",$1); $$ = "\"" + $1 + "\""; }
     ;


prefix_op : '+'						{ $$ = $1; }
     |	'-'							{ $$ = $1; }
     |	BNOT							{  }
     |	NOT							{  }
     ;

mult_op : '/'							{ operator = "/"; }
     |	'*'							{ operator = "*"; }
     |	DIV							{  }
     |	REM							{  }
     |	BAND							{  }
     |	AND							{  }
     ;

add_op : '+'							{ operator = "+"; }
     |	'-'							{ operator = "-"; }
     |	BOR							{  }
     |	BXOR							{  }
     |	BSL							{  }
     |	BSR							{  }
     |	OR							{  }
     |	XOR							{  }
     ;

list_op : INCR							{  }
     |	DECR							{  }
     ;

comp_op : EQUAL						{  }
     |	BANG_EQUAL						{  }
     |	'<'							{  }
     |	LESS_EQUAL						{  }
     |	'>'							{  }
     |	GREATER_EQUAL						{  }
     |	EQUAL_COLON_EQUAL					{  }
     |	EQUAL_BANG_EQUAL					{  }
     ;

rule : rule_clauses						{  }
     ;

rule_clauses : rule_clause					{  }
     |	rule_clause ';' rule_clauses 				{  }
     ;

rule_clause : ATOM clause_args clause_guard rule_body 		{  }
     ;

rule_body : COLON_MINUS lc_exprs 					{  }
     ;

%%

private void yyerror(String msg) {
    System.out.println("ERROR: " + msg);
    System.exit(1);
  }

//Scanner part
//EMPTY token may be needed?
//VAR is treated as ATOM, could need change?

    private static void clearExpressions(){
        expressions.clear();
        objectTypes.clear();
    }

   private static List<Function> functionList = new LinkedList<>();
   private static Function currentFunction= new Function();
   private static List<String> expressions = new LinkedList<>();
   private static Map<String,String> objectTypes = new LinkedHashMap<>();
   private static String operator = new String();

   private static interface FunctionComponent{
       public String generateComponent();
       public String getComponentType();
   }

   private static class Function implements FunctionComponent{
       public String functionName = "main";
       public List<String> passedArguments = new LinkedList<>();
       public String functionReturnType = "void";
       public Map<String, String> definitionArguments = new LinkedHashMap<>();
       public LinkedList<FunctionComponent> functionBody = new LinkedList<>();

       public Function() {}

       public Function(String functionName, List<String> passedArguments){
          this.functionName = functionName;
          this.passedArguments.addAll(passedArguments);
       }

       public void setFunctionReturnType(){
         this.functionReturnType = functionBody.getLast().getComponentType();
       }

       @Override
       public String generateComponent() {
           StringBuilder builder = new StringBuilder();
           builder.append(functionName + "(");
           boolean hasParams = false;
           for( String argument : passedArguments){
               builder.append(argument + ",");
               hasParams = true;
           }
           if(hasParams)
              builder.deleteCharAt(builder.toString().length()-1);
           builder.append(");\n");
           return builder.toString();
       }

       @Override
       public String getComponentType() {
         return functionReturnType;
       }
   }


   private class Variable implements FunctionComponent {
       @Override
       public String generateComponent() {
           return null;
       }

       @Override
       public String getComponentType() {
         return null;
       }
   }

   private static String createVariable(String name, String value) {
<<<<<<< HEAD
     System.out.println(name + " " + value);
       String type = objectTypes.get(value);
       objectTypes.clear();
       clearExpressions();
=======
       String type = "float";
       for(Map.Entry<String,String> tmp : objectTypes.entrySet()) {
           if(tmp.getValue().equals(value))
            type = tmp.getKey();
       }
>>>>>>> 57994583
       return type + " " + name + " = " + value + ";";
   }

   private class MathOperation implements FunctionComponent {

       @Override
       public String generateComponent() {
           return null;
       }

       @Override
       public String getComponentType() {
         return null;
       }
   }

   private static void addFunction(){
     functionList.add(currentFunction);
     currentFunction = new Function();
   }

    private static void createFunctionArguments() {
     currentFunction.definitionArguments.putAll(objectTypes);
     objectTypes.clear();
   }

   private static void createFunctionCall(String functionName){
     if(functionName.equals("io:fwrite")) {
      functionName = "printf";
      for(int i = 0 ; i<expressions.size(); i++) {
          try {
              float value = Float.parseFloat(expressions.get(i));
              ((LinkedList)expressions).addFirst("\"%f\"");
              break;
          } catch(Exception e) {
          }
      }
    } else {
      if(expressions.size()>0)
        expressions.remove(0);
    }
     currentFunction.functionBody.add(new Function(functionName, expressions));
     expressions.clear();

   }

   private static void generateCFile(){
     for(Function function : functionList){
       function.setFunctionReturnType();
       generateFunctionDeclaration(function);
     }

     for(Function function : functionList){
       generateFunctionDefinition(function);
     }
   }

   private static void generateFunctionDeclaration(Function function){
     try {
       if(function.functionName.equals("main"))
          return;
       PrintWriter out = new PrintWriter(new FileOutputStream(new File("bin/test.c"), true));
       StringBuilder builder = new StringBuilder();
       builder.append(function.functionReturnType + " " + function.functionName + "(");
       boolean hasParams = false;
       for (Map.Entry<String, String> entry : function.definitionArguments.entrySet())
       {
           builder.append(entry.getKey() + " " + entry.getValue() + ",");
           hasParams = true;
       }
       if(hasParams)
          builder.deleteCharAt(builder.toString().length()-1);
       builder.append("); \n\n");
       out.append(builder.toString());
       out.close();
     } catch(Exception e) {
         System.out.println(e.getMessage());
     }
   }

   private static void generateFunctionDefinition(Function function) {

       try {
           if(function.functionName.equals("main"))
              function.functionReturnType = "int";
           PrintWriter out = new PrintWriter(new FileOutputStream(new File("bin/test.c"), true));

           StringBuilder builder = new StringBuilder();
           builder.append(function.functionReturnType + " " + function.functionName + "(");
           boolean hasParams = false;
           for (Map.Entry<String, String> entry : function.definitionArguments.entrySet())
           {
               builder.append(entry.getKey() + " " + entry.getValue() + ",");
               hasParams = true;
           }
           if(hasParams)
              builder.deleteCharAt(builder.toString().length()-1);
           builder.append("){ \n");
           for(FunctionComponent component : function.functionBody){
               builder.append(component.generateComponent());
           }
           builder.append("\n }\n \n");

           out.append(builder.toString());
           out.close();
       } catch(Exception e) {
           System.out.println(e.getMessage());
       }
   }

   private static String plusMinus(String firstArg, String secondArg) {
       float first = Float.parseFloat(firstArg);
       float second = Float.parseFloat(secondArg);
       float ret = 0.0f;
       if(operator.equals("+")) {
            ret = first + second;
       } else {
            ret = first - second;
       }
       return Float.toString(ret);
   }

   private static String multDiv(String firstArg, String secondArg) {
       float first = Float.parseFloat(firstArg);
       float second = Float.parseFloat(secondArg);
       float ret = 0.0f;
       if(operator.equals("*")) {
            ret = first * second;
       } else {
            ret = first / second;
       }
       return Float.toString(ret);
   }

   private String source;
   private int start = 0;
   private int current = 0;
   private int line = 1;

 public void setSourceScanner(String source) {
        this.source = source;
    }

  int token;
  String yylval;

int yylex() {
        while (!isAtEnd()) {
      start = current;
	    token=scanToken();
	    if(token!=0)
            	return token;
        }

        return ENDINPUT;
    }

 private boolean isAtEnd() {
        return current >= source.length();
    }

private int scanToken() {
        char c = advance();
        switch (c) {
            case '#': return '#';
            case '(': return '(';
            case ')': return ')';
            case '{': return '{';
            case '}': return '}';
            case '[': return '[';
            case ']': return ']';
            case '|': if(match('|'))
			return DOUBLE_PIPE;
		      else
			return '|';
            case '?': return '?';
            case '!': return '!';
            case '$': return '$';
            case ':': if(match(':'))
		 	 return DOUBLE_COLON;
		      else if(match('-'))
			return COLON_MINUS;
		      else
			return ':';
            case '\'': return '\'';
            case ',': return ',';
            case '.': if(matchTwo('.','.'))
			return TRIPPLE_DOT;
		      else
			 return '.';
            case '-': if(match('>'))
			 return ARROW;
		      else if(match('-'))
			 return DECR;
		      else
			 return '-';
            case '+': if(match('+'))
			return INCR;
		      else
			 return '+';
            case ';': return ';';
            case '*': return '*';
            case '<': if(match('='))
		 	 return LESS_EQUAL;
		      else if(match('-'))
			return BACK_ARROW;
		      else if(match('<'))
			return DOUBLE_LESS;
		      else
			 return '<';
            case '>': if(match('='))
			 return GREATER_EQUAL;
		      else if(match('>'))
			return DOUBLE_GREATER;
		      else
			 return '>';
            case '/': if(match('='))
			 return BANG_EQUAL;
		      else
			 return '/';
            case '=':if(matchTwo(':','='))
                         return EQUAL_COLON_EQUAL;
                     else if(matchTwo('/','='))
                         return EQUAL_BANG_EQUAL;
                     else if(match('='))
                         return EQUAL;
                    else
                        return '=';
            case '%':
                while (peek() != '\n' && !isAtEnd()) advance();
		return 0; //return 0 to do nothing
            case ' ': return 0;
            case '\r': return 0;
            case '\t': return 0;
                // Ignore whitespace.
            case '\n':
                line++;
		return 0;
            case '"': return string();
            default:
                if (isDigit(c)) {
                    return number();
                } else if (isAlpha(c)) {
                    return identifier();
                } else {
                    yyerror(line, "Unexpected character.");
                }
		return 0;
        }
    }

//Helper functions


private int identifier() {
        while (isAlphaNumeric(peek())) advance();

        // See if the identifier is a reserved word.
        String text = source.substring(start, current);
	yylval = text;
	switch (text) {
		case "after": return AFTER;
		case "callback": return CALLBACK;
		case "spec": return SPEC;
		case "and": return AND;
		case "andalso": return ANDALSO;
		case "band": return BAND;
		case "begin": return BEGIN;
		case "bnot": return BNOT;
		case "bor": return BOR;
		case "bsl": return BSL;
		case "bsr": return BSR;
		case "bxor": return BXOR;
		case "case": return CASE;
		case "catch": return CATCH;
		case "cond": return COND;
		case "div": return DIV;
		case "end": return END;
		case "fun": return FUN;
		case "if": return IF;
		case "let": return LET;
		case "not": return NOT;
		case "of": return OF;
		case "or": return OR;
		case "orelse": return ORELSE;
		case "query": return QUERY;
		case "receive": return RECEIVE;
		case "rem": return REM;
		case "try": return TRY;
		case "whon": return WHEN;
		case "xor": return XOR;
		default: return ATOM;
	}
    }

    private boolean isAlpha(char c) {
        return (c >= 'a' && c <= 'z') ||
                (c >= 'A' && c <= 'Z') ||
                c == '_';
    }

    private boolean isAlphaNumeric(char c) {
        return isAlpha(c) || isDigit(c);
    }

    private int number() {
        while (isDigit(peek())) advance();

        // Look for a fractional part.
        if (peek() == '.' && isDigit(peekNext())) {
            // Consume the "."
            advance();

            while (isDigit(peek())) advance();
            yylval = source.substring(start, current);
	          return FLOAT;
        }
	      yylval = source.substring(start, current);
        return INTEGER;
    }

    private char peekNext() {
        if (current + 1 >= source.length()) return '\0';
        return source.charAt(current + 1);
    }

    private boolean isDigit(char c) {
        return c >= '0' && c <= '9';
    }

    private int string() {
        while (peek() != '"' && !isAtEnd()) {
            if (peek() == '\n') line++;
            advance();
        }

        // Unterminated string.
        if (isAtEnd()) {
            yyerror(line, "Unterminated string.");
            return 0;
        }

        // The closing ".
        advance();

        // Trim the surrounding quotes.
        yylval= source.substring(start + 1, current - 1);
        return STRING;
    }

    private char peek() {
        if (isAtEnd()) return '\0';
        return source.charAt(current);
    }

    private boolean match(char expected) {
        if (isAtEnd()) return false;
        if (source.charAt(current) != expected) return false;

        current++;
        return true;
    }

    private boolean matchTwo(char firstExpected, char secondExpected) {
        if (isAtEnd()) return false;
        if (source.charAt(current) != firstExpected || source.charAt(current+1) != secondExpected) return false;

        current=current+2;
        return true;
    }

    private char advance() {
        current++;
        return source.charAt(current - 1);
    }


//Main part

    static boolean hadError = false;
    private static Boolean fileWasOpened = false;

    // private static void genereteTestFunction(){
    //         function.functionName = "main";
    //         function.functionReturnType = "int";
    //         // Map<String,String> map = new LinkedHashMap<>();
    //         // map.put("int","testArg1");
    //         // map.put("double", "testArg2");
    //         // function.definitionArguments = map;
    //         FunctionComponent test = new Function("printf", Arrays.asList("\"test\""));
    //         function.functionBody.add(test);
    //     }

        private static void genereteLLVMCode() {
            try{
                ProcessBuilder builder = new ProcessBuilder("bash", "generateLLVM.sh");
                builder.inheritIO();
                Process process = builder.start();
                int exitCode = process.waitFor();
            }catch(Exception e){
              e.printStackTrace();
            }
        }




    public static void main(String[] args) throws IOException {
        createCFile();
        //genereteTestFunction();
        if (args.length > 1) {
            System.out.println("Usage: erl [script]");
        } else if (args.length == 1) {
            runFile(args[0]);
            generateCFile();
            genereteLLVMCode();
        } else {
            runPrompt();
        }
    }



    private static void createCFile(){
      try {
          PrintWriter out = new PrintWriter(new File("bin/test.c"));
          if(!fileWasOpened) {
              out.write("#include <stdio.h>\n \n");
              fileWasOpened = true;
          }
          out.close();
      } catch(Exception e) {
          System.out.println(e.getMessage());
      }
    }

    private static void runFile(String path) throws IOException {
        byte[] bytes = Files.readAllBytes(Paths.get(path));
        run(new String(bytes, Charset.defaultCharset()));

        // Indicate an error in the exit code.
        if (hadError) System.exit(65);
    }

    private static void runPrompt() throws IOException {
        InputStreamReader input = new InputStreamReader(System.in);
        BufferedReader reader = new BufferedReader(input);

        for (;;) {
            System.out.print("> ");
            run(reader.readLine());
            hadError = false;
        }
    }

    private static void run(String source) {
        Compiler test = new Compiler();
	test.setSourceScanner(source);
        test.yylex();
	test.parse();
    // closingLLFile();
    }

    private static void yyerror(int line, String message)  { //Nie wiem czy zadziala
        report(line, "", message);
    }

    private static void report(int line, String where, String message) {
        System.err.println(
                "[line " + line + "] Error" + where + ": " + message);
        hadError = true;
    }<|MERGE_RESOLUTION|>--- conflicted
+++ resolved
@@ -187,7 +187,7 @@
      | expr_100							{ $$ = $1; expressions.add($1); }
      ;
 
-expr_100 : expr_150 '=' expr_100 				{ $$ = createVariable($1,$3); objectTypes.clear();}
+expr_100 : expr_150 '=' expr_100 				{createVariable($1,$3);}
      | expr_150 '!' expr_100					{  }
      | expr_150							{ $$ = $1; }
      ;
@@ -531,32 +531,39 @@
    }
 
 
-   private class Variable implements FunctionComponent {
+   private static class Variable implements FunctionComponent {
+      private String type;
+      private String name;
+      private String value;
+
+      public Variable(){}
+
+        public Variable(String type, String name, String value){
+          this.type =type;
+          this.name = name;
+          this.value = value;
+        }
+
        @Override
        public String generateComponent() {
-           return null;
+         return type + " " + name + " = " + value + "; \n";
        }
 
        @Override
        public String getComponentType() {
-         return null;
-       }
-   }
-
-   private static String createVariable(String name, String value) {
-<<<<<<< HEAD
-     System.out.println(name + " " + value);
-       String type = objectTypes.get(value);
-       objectTypes.clear();
-       clearExpressions();
-=======
+         return type;
+       }
+   }
+
+   private static void  createVariable(String name, String value) {
        String type = "float";
        for(Map.Entry<String,String> tmp : objectTypes.entrySet()) {
            if(tmp.getValue().equals(value))
             type = tmp.getKey();
        }
->>>>>>> 57994583
-       return type + " " + name + " = " + value + ";";
+       currentFunction.functionBody.add(new Variable(type, name, value));
+       objectTypes.clear();
+       clearExpressions();
    }
 
    private class MathOperation implements FunctionComponent {
